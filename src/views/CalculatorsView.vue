<script lang="ts">
import { defineComponent } from 'vue'
import TwinLeadCharImp from '../components/TwinLeadCharImp.vue'
import TwistedPairCharImp from '../components/TwistedPairCharImp.vue'
import SingleConductorAboveGroundPlane from '../components/SingleConductorAboveGroundPlane.vue'
import BalunCalculator from '../components/BalunCalculator.vue'
<<<<<<< HEAD
import UnunCalculator from '../components/UnunCalculator.vue'
=======
>>>>>>> 1f6331b0

interface Calculator {
  id: string
  name: string
  description: string
  comingSoon?: boolean
  categoryId?: string
}

interface Category {
  id: string
  name: string
  description: string
  calculators: Calculator[]
}

export default defineComponent({
  name: 'CalculatorsView',
  components: {
    TwinLeadCharImp,
    TwistedPairCharImp,
    SingleConductorAboveGroundPlane,
    BalunCalculator,
<<<<<<< HEAD
    UnunCalculator,
=======
>>>>>>> 1f6331b0
  },
  data() {
    return {
      activeCalculator: 'twinlead',
      activeCategory: 'transmission-lines',
      categories: [
        {
          id: 'impedance-transformers',
          name: 'Impedance Transformers',
          description:
            'Design baluns and ununs for impedance transformation in RF applications',
          calculators: [
            {
              id: 'balun',
              name: 'Balun Designer',
              description: 'Design balanced-to-unbalanced transformers for RF applications',
            },
            {
              id: 'unun',
              name: 'Unun Designer',
              description: 'Design unbalanced-to-unbalanced transformers for RF applications',
            },
          ],
        },
        {
          id: 'transmission-lines',
          name: 'Transmission Lines',
          description:
            'Calculate characteristic impedance and parameters for various transmission line types',
          calculators: [
            {
              id: 'twinlead',
              name: 'Twin Lead Magnet Wire',
              description: 'Calculate impedance for parallel wire transmission lines',
            },
            {
              id: 'twistedpair',
              name: 'Twisted Pair Magnet Wire',
              description: 'Calculate impedance for twisted pair transmission lines',
            },
            {
              id: 'singleconductor',
              name: 'Single Conductor Above Ground',
              description: 'Calculate impedance for single wire above ground plane',
            },
          ],
        },
        {
          id: 'baluns',
          name: 'Baluns & Transformers',
          description:
            'Design baluns, ununs, and impedance transformers for RF applications',
          calculators: [
            {
              id: 'balun',
              name: 'Balun Calculator',
              description: 'Design balanced-to-unbalanced transformers for antenna systems',
            },
          ],
        },
        {
          id: 'antennas',
          name: 'Antennas',
          description: 'Calculate antenna dimensions, gain, and radiation patterns',
          calculators: [
            {
              id: 'dipole',
              name: 'Dipole Antenna',
              description: 'Calculate dipole antenna length (Coming Soon)',
              comingSoon: true,
            },
            {
              id: 'yagi',
              name: 'Yagi-Uda Antenna',
              description: 'Calculate Yagi-Uda antenna dimensions (Coming Soon)',
              comingSoon: true,
            },
          ],
        },
        {
          id: 'components',
          name: 'Components',
          description: 'Calculate values for inductors, capacitors, and other RF components',
          calculators: [
            {
              id: 'coil',
              name: 'Coil Inductance',
              description: 'Calculate inductance of air-core and toroidal coils (Coming Soon)',
              comingSoon: true,
            },
            {
              id: 'filter',
              name: 'Filter Design',
              description: 'Calculate LC filter component values (Coming Soon)',
              comingSoon: true,
            },
          ],
        },
        {
          id: 'rf-power',
          name: 'RF Power',
          description: 'Calculate power, SWR, and transmission line losses',
          calculators: [
            {
              id: 'swr',
              name: 'SWR Calculator',
              description: 'Calculate SWR, return loss, and reflection coefficient (Coming Soon)',
              comingSoon: true,
            },
            {
              id: 'line-loss',
              name: 'Line Loss Calculator',
              description: 'Calculate transmission line losses (Coming Soon)',
              comingSoon: true,
            },
          ],
        },
      ] as Category[],
    }
  },
  computed: {
    filteredCalculators() {
      const category = this.categories.find((c) => c.id === this.activeCategory)
      return category ? category.calculators : []
    },
    hasActiveCalculator() {
      // Check if there's at least one non-coming-soon calculator in the active category
      const activeCategory = this.categories.find((c) => c.id === this.activeCategory)
      if (!activeCategory) return false

      // Check if the active calculator belongs to this category and is not coming soon
      const calculator = this.getCalculatorById(this.activeCalculator)
      if (calculator && !calculator.comingSoon) {
        const calculatorCategory = this.getCategoryForCalculator(this.activeCalculator)
        if (calculatorCategory && calculatorCategory.id === this.activeCategory) {
          return true
        }
      }

      // Check if there's any non-coming-soon calculator in this category
      return activeCategory.calculators.some((calc) => !calc.comingSoon)
    },
  },
  mounted() {
    // Check if there's a calculator parameter in the URL
    const urlParams = new URLSearchParams(window.location.search)
    const calculator = urlParams.get('calculator')
    const category = urlParams.get('category')


    // Flatten all calculators to check if the requested one exists
    const allCalculators = this.categories.flatMap((category: Category) =>
      category.calculators.map((calc: Calculator) => calc.id),
    )

    if (
      calculator &&
      allCalculators.includes(calculator) &&
      !this.getCalculatorById(calculator)?.comingSoon
    ) {
      this.activeCalculator = calculator

      // Set the active category based on the calculator
      const calculatorCategory = this.getCategoryForCalculator(calculator)
      if (calculatorCategory) {
        this.activeCategory = calculatorCategory.id
      }
    } else if (category && this.categories.some((c) => c.id === category)) {
      this.activeCategory = category
    }
  },
  methods: {

    selectCategory(categoryId: string): void {
      this.activeCategory = categoryId

      // Update URL without reloading the page
      const url = new URL(window.location.href)
      url.searchParams.set('category', categoryId)
      
      // Always select the first calculator in the category
      const category = this.categories.find(c => c.id === categoryId)
      if (category && category.calculators.length > 0) {
        // Get the first calculator in this category
        const firstCalculator = category.calculators[0]
        
        // Update the active calculator
        this.activeCalculator = firstCalculator.id
        
        // Add calculator to URL
        url.searchParams.set('calculator', firstCalculator.id)
      }
      
      window.history.pushState({}, '', url)

      // Only scroll to the nav area on mobile devices
      if (window.innerWidth <= 768) {
        this.$nextTick(() => {
          const navElement = document.querySelector('.calculator-nav')
          if (navElement) {
            // Get header height to adjust scroll position
            const headerHeight = document.querySelector('header')?.offsetHeight || 0
            const navPosition =
              navElement.getBoundingClientRect().top + window.scrollY - headerHeight - 20 // 20px extra padding
            window.scrollTo({
              top: navPosition,
              behavior: 'smooth',
            })
          }
        })
      }
    },

    setActiveCalculator(calculator: string): void {
      // Don't set if it's a coming soon calculator
      if (this.getCalculatorById(calculator)?.comingSoon) {
        return
      }

      this.activeCalculator = calculator

      // Update URL without reloading the page
      const url = new URL(window.location.href)
      url.searchParams.set('calculator', calculator)

      // Also update the category in the URL
      const calculatorCategory = this.getCategoryForCalculator(calculator)
      if (calculatorCategory) {
        this.activeCategory = calculatorCategory.id
        url.searchParams.set('category', calculatorCategory.id)
      }

      window.history.pushState({}, '', url)

      // Only scroll to the calculator content on mobile devices
      if (window.innerWidth <= 768) {
        // Use setTimeout to ensure the DOM has updated with the new calculator
        setTimeout(() => {
          const calculatorContainer = document.querySelector('.calculator-container')
          if (calculatorContainer) {
            calculatorContainer.scrollIntoView({ behavior: 'smooth' })
          }
        }, 100)
      }
    },

    getCalculatorById(id: string): Calculator | null {
      for (const category of this.categories) {
        const calculator = category.calculators.find((calc: Calculator) => calc.id === id)
        if (calculator) {
          return calculator
        }
      }
      return null
    },

    getCategoryForCalculator(calculatorId: string): Category | undefined {
      return this.categories.find((category: Category) =>
        category.calculators.some((calc: Calculator) => calc.id === calculatorId),
      )
    },
  },

})
</script>

<template>
  <div class="calculators">
    <h1>HAM Radio Calculators</h1>


    <div class="category-tiles">
      <div
        v-for="category in categories"
        :key="category.id"
        class="category-tile"
        @click="selectCategory(category.id)"
        :class="{ active: activeCategory === category.id }"
      >
        <h3>{{ category.name }}</h3>
        <p>{{ category.description }}</p>
      </div>
    </div>

    <div class="calculators-content">
      <div class="calculator-nav">
        <h3>Calculators</h3>

        <div class="calculators-list-container">
          <ul class="calculator-list">
            <li
              v-for="calculator in filteredCalculators"
              :key="calculator.id"
              :class="{
                active: activeCalculator === calculator.id,
                'coming-soon': calculator.comingSoon,
              }"
            >
              <button @click="setActiveCalculator(calculator.id)" :disabled="calculator.comingSoon">
                <span class="calculator-name">{{ calculator.name }}</span>
                <span class="calculator-description">{{ calculator.description }}</span>
              </button>
            </li>
          </ul>
        </div>
      </div>

      <div class="calculator-container">
        <div class="calculator-header">
          <h2>
            {{ getCalculatorById(activeCalculator)?.name }}
            <span class="category-badge">
              {{ getCategoryForCalculator(activeCalculator)?.name }}
            </span>
          </h2>
        </div>

        <div v-if="!hasActiveCalculator" class="coming-soon-message">
          <h3>Stay tuned, this will update soon!</h3>
          <p>We're working on adding calculators for this category.</p>
        </div>
        <BalunCalculator v-else-if="activeCalculator === 'balun'" />
        <UnunCalculator v-else-if="activeCalculator === 'unun'" />
        <TwinLeadCharImp v-else-if="activeCalculator === 'twinlead'" />
        <TwistedPairCharImp v-else-if="activeCalculator === 'twistedpair'" />
        <SingleConductorAboveGroundPlane v-else-if="activeCalculator === 'singleconductor'" />
        <BalunCalculator v-else-if="activeCalculator === 'balun'" />
      </div>
    </div>
  </div>
</template>

<style scoped>
.category-tiles {
  display: grid;
  grid-template-columns: repeat(auto-fill, minmax(250px, 1fr));
  gap: 1rem;
  margin-bottom: 2rem;
  max-width: 1200px;
  margin: 0 auto 2rem auto;
  padding: 0 1rem;
}

.category-tile {
  background-color: var(--color-background-soft);
  border-radius: 8px;
  padding: 1.25rem;
  border: 1px solid var(--color-border);
  transition: all 0.3s ease;
  cursor: pointer;
  box-shadow: 0 2px 8px rgba(0, 0, 0, 0.05);
}

.category-tile:hover {
  transform: translateY(-5px);
  box-shadow: 0 8px 16px rgba(0, 0, 0, 0.1);
}

.category-tile.active {
  border-color: hsla(160, 100%, 37%, 1);
  background-color: rgba(0, 128, 0, 0.1);
}

.category-tile h3 {
  margin-top: 0;
  margin-bottom: 0.75rem;
  color: var(--color-heading);
  font-size: clamp(1rem, 3vw, 1.25rem);
}

.category-tile p {
  margin: 0;
  font-size: 0.9rem;
  color: var(--color-text-light);
  line-height: 1.4;
}

.calculators-content {
  max-width: 1200px;
  margin: 0 auto;
  padding: 1rem;
  display: flex;
  gap: 2rem;
}

.calculator-nav {
  flex: 0 0 320px;
  background-color: var(--color-background-soft);
  padding: 1.25rem;
  border-radius: 8px;
  position: sticky;
  top: 2rem;
  max-height: calc(100vh - 4rem);
  overflow-y: auto;
  box-shadow: 0 4px 12px rgba(0, 0, 0, 0.1);
  border: 1px solid var(--color-border);
}

.calculator-nav h3 {
  margin-top: 0;
  margin-bottom: 1.25rem;
  color: var(--color-heading);
  text-align: center;
  padding-bottom: 0.5rem;
  border-bottom: 2px solid var(--color-border);
  font-size: 1.2rem;
}

.calculators-list-container {
  display: flex;
  flex-direction: column;
}

.calculator-list {
  list-style: none;
  padding: 0.75rem;
  margin: 0;
  display: flex;
  flex-direction: column;
  gap: 0.5rem;
}

.calculator-list li {
  padding: 0;
  margin: 0;
  border-radius: 6px;
}

.calculator-list li button {
  width: 100%;
  text-align: left;
  padding: 0.75rem 1rem;
  background-color: var(--color-background-soft);
  border: 1px solid var(--color-border);
  border-radius: 6px;
  cursor: pointer;
  font-family: inherit;
  font-size: 0.95rem;
  color: var(--color-text);
  transition: all 0.2s ease;
  display: flex;
  flex-direction: column;
  align-items: flex-start;
}

.calculator-name {
  font-weight: bold;
  margin-bottom: 0.25rem;
}

.calculator-description {
  font-size: 0.85rem;
  color: var(--color-text-light);
  line-height: 1.4;
}

.calculator-list li:not(.coming-soon) button:hover {
  background-color: var(--color-background-mute);
  transform: translateY(-2px);
  box-shadow: 0 2px 4px rgba(0, 0, 0, 0.1);
}

.calculator-list li.active button {
  background-color: rgba(0, 128, 0, 0.15);
  border-left: 4px solid hsla(160, 100%, 37%, 1);
  box-shadow: 0 2px 4px rgba(0, 0, 0, 0.05);
}

.calculator-list li.coming-soon button {
  color: var(--color-text-light);
  cursor: not-allowed;
  font-style: italic;
  opacity: 0.7;
  background-color: var(--color-background-soft);
}

.calculator-list li.coming-soon .calculator-name::after {
  content: ' (Coming Soon)';
  font-size: 0.8em;
  opacity: 0.8;
  font-weight: normal;
}

.calculator-container {
  flex: 1;
  position: relative;
  z-index: 1;
}

.calculator-header {
  margin-bottom: 1.5rem;
  padding-bottom: 1rem;
  border-bottom: 1px solid var(--color-border);
}

.calculator-header h2 {
  display: flex;
  align-items: center;
  gap: 0.75rem;
  margin: 0;
}

.category-badge {
  font-size: 0.8rem;
  font-weight: normal;
  background-color: hsla(160, 100%, 37%, 0.2);
  color: hsla(160, 100%, 37%, 1);
  padding: 0.25rem 0.5rem;
  border-radius: 4px;
  white-space: nowrap;
}

h1 {
  margin-bottom: 2rem;
  margin-top: 0.5rem;
  text-align: center;
  font-size: clamp(1.75rem, 5vw, 2.5rem);
}

.calculators {
  min-height: 100vh;
  padding: 2rem 0;
}

@media (min-width: 1024px) {
  .calculators {
    min-height: 100vh;
    padding: 2rem 0;
  }
}

@media (max-width: 768px) {
  .category-tiles {
    grid-template-columns: repeat(auto-fill, minmax(150px, 1fr));
  }

  .category-tile {
    aspect-ratio: 1 / 1;
    display: flex;
    flex-direction: column;
    justify-content: center;
  }

  .category-tile p {
    display: -webkit-box;
    -webkit-line-clamp: 3;
    -webkit-box-orient: vertical;
    overflow: hidden;
  }

  .calculators-content {
    flex-direction: column;
    padding: 0;
  }

  .calculator-nav {
    flex: 0 0 auto;
    position: static;
    max-height: none;
    width: 100%;
  }

  .calculator-list {
    display: grid;
    grid-template-columns: repeat(auto-fill, minmax(250px, 1fr));
    gap: 0.75rem;
  }

  .calculator-list li button {
    height: 100%;
    min-height: 80px;
  }
  
  .calculator-container {
    width: 100%;
    padding: 0;
    margin-bottom: 100px; /* Add space at the bottom for action buttons */
  }
}


.coming-soon-message {
  text-align: center;
  padding: 3rem 1rem;
  background-color: var(--color-background-soft);
  border-radius: 8px;
  border: 1px dashed var(--color-border);
}

.coming-soon-message h3 {
  color: hsla(160, 100%, 37%, 1);
  margin-bottom: 1rem;
  font-size: 1.5rem;
}

.coming-soon-message p {
  color: var(--color-text-light);
  font-size: 1.1rem;
}

@media (max-width: 480px) {
  .calculator-list {
    grid-template-columns: 1fr;
  }

  .calculator-header h2 {
    flex-direction: column;
    align-items: flex-start;
    gap: 0.5rem;
  }

  .category-badge {
    align-self: flex-start;
  }

}
</style><|MERGE_RESOLUTION|>--- conflicted
+++ resolved
@@ -4,10 +4,7 @@
 import TwistedPairCharImp from '../components/TwistedPairCharImp.vue'
 import SingleConductorAboveGroundPlane from '../components/SingleConductorAboveGroundPlane.vue'
 import BalunCalculator from '../components/BalunCalculator.vue'
-<<<<<<< HEAD
 import UnunCalculator from '../components/UnunCalculator.vue'
-=======
->>>>>>> 1f6331b0
 
 interface Calculator {
   id: string
@@ -31,10 +28,7 @@
     TwistedPairCharImp,
     SingleConductorAboveGroundPlane,
     BalunCalculator,
-<<<<<<< HEAD
     UnunCalculator,
-=======
->>>>>>> 1f6331b0
   },
   data() {
     return {
@@ -44,8 +38,7 @@
         {
           id: 'impedance-transformers',
           name: 'Impedance Transformers',
-          description:
-            'Design baluns and ununs for impedance transformation in RF applications',
+          description: 'Design baluns and ununs for impedance transformation in RF applications',
           calculators: [
             {
               id: 'balun',
@@ -85,8 +78,7 @@
         {
           id: 'baluns',
           name: 'Baluns & Transformers',
-          description:
-            'Design baluns, ununs, and impedance transformers for RF applications',
+          description: 'Design baluns, ununs, and impedance transformers for RF applications',
           calculators: [
             {
               id: 'balun',
@@ -184,7 +176,6 @@
     const calculator = urlParams.get('calculator')
     const category = urlParams.get('category')
 
-
     // Flatten all calculators to check if the requested one exists
     const allCalculators = this.categories.flatMap((category: Category) =>
       category.calculators.map((calc: Calculator) => calc.id),
@@ -207,27 +198,26 @@
     }
   },
   methods: {
-
     selectCategory(categoryId: string): void {
       this.activeCategory = categoryId
 
       // Update URL without reloading the page
       const url = new URL(window.location.href)
       url.searchParams.set('category', categoryId)
-      
+
       // Always select the first calculator in the category
-      const category = this.categories.find(c => c.id === categoryId)
+      const category = this.categories.find((c) => c.id === categoryId)
       if (category && category.calculators.length > 0) {
         // Get the first calculator in this category
         const firstCalculator = category.calculators[0]
-        
+
         // Update the active calculator
         this.activeCalculator = firstCalculator.id
-        
+
         // Add calculator to URL
         url.searchParams.set('calculator', firstCalculator.id)
       }
-      
+
       window.history.pushState({}, '', url)
 
       // Only scroll to the nav area on mobile devices
@@ -297,14 +287,12 @@
       )
     },
   },
-
 })
 </script>
 
 <template>
   <div class="calculators">
     <h1>HAM Radio Calculators</h1>
-
 
     <div class="category-tiles">
       <div
@@ -607,14 +595,13 @@
     height: 100%;
     min-height: 80px;
   }
-  
+
   .calculator-container {
     width: 100%;
     padding: 0;
     margin-bottom: 100px; /* Add space at the bottom for action buttons */
   }
 }
-
 
 .coming-soon-message {
   text-align: center;
@@ -649,6 +636,5 @@
   .category-badge {
     align-self: flex-start;
   }
-
 }
 </style>